{
    "name": "vscode-bazel",
    "displayName": "Bazel",
    "description": "Bazel BUILD integration",
    "version": "0.9.0",
    "publisher": "BazelBuild",
    "license": "Apache-2.0",
    "repository": {
        "type": "git",
        "url": "https://github.com/bazelbuild/vscode-bazel.git"
    },
    "icon": "media/bazel-logo.png",
    "engines": {
        "vscode": "^1.88.0"
    },
    "categories": [
        "Programming Languages"
    ],
    "activationEvents": [
        "workspaceContains:**/BUILD",
        "workspaceContains:**/WORKSPACE",
        "workspaceContains:**/WORKSPACE.bazel",
        "workspaceContains:**/MODULE.bazel",
        "workspaceContains:**/REPO.bazel",
        "onCommand:bazel.pickPackage",
        "onCommand:bazel.pickTarget",
        "onCommand:bazel.getTargetOutput",
        "onCommand:bazel.info.bazel-bin",
        "onCommand:bazel.info.bazel-genfiles",
        "onCommand:bazel.info.bazel-testlogs",
        "onCommand:bazel.info.execution_root",
        "onCommand:bazel.info.output_base",
        "onCommand:bazel.info.output_path",
        "onCommand:bazel.info.workspace"
    ],
    "main": "./out/src/extension/extension",
    "contributes": {
        "breakpoints": [
            {
                "language": "starlark"
            }
        ],
        "commands": [
            {
                "category": "Bazel",
                "command": "bazel.buildTarget",
                "title": "Build Target"
            },
            {
                "category": "Bazel",
                "command": "bazel.buildTargetWithDebugging",
                "title": "Build Target with Starlark Debugger"
            },
            {
                "category": "Bazel",
                "command": "bazel.buildAll",
                "title": "Build Package"
            },
            {
                "category": "Bazel",
                "command": "bazel.runTarget",
                "title": "Run Target"
            },
            {
                "category": "Bazel",
                "command": "bazel.buildAllRecursive",
                "title": "Build Package Recursively"
            },
            {
                "category": "Bazel",
                "command": "bazel.testTarget",
                "title": "Test Target"
            },
            {
                "category": "Bazel",
                "command": "bazel.testAll",
                "title": "Test Package"
            },
            {
                "category": "Bazel",
                "command": "bazel.testAllRecursive",
                "title": "Test Package Recursively"
            },
            {
                "category": "Bazel",
                "command": "bazel.clean",
                "title": "Clean"
            },
            {
                "category": "Bazel",
                "command": "bazel.refreshBazelBuildTargets",
                "title": "Refresh Bazel Build Targets",
                "icon": {
                    "dark": "./icons/refresh-dark.svg",
                    "light": "./icons/refresh-light.svg"
                }
            },
            {
                "category": "Bazel",
                "command": "bazel.copyTargetToClipboard",
                "title": "Copy Label to Clipboard"
            },
            {
                "category": "Bazel",
                "command": "bazel.lsp.restart",
                "title": "Restart language server",
                "when": "bazel.lsp.enabled"
            }
        ],
        "configuration": {
            "type": "object",
            "title": "Bazel",
            "properties": {
                "bazel.executable": {
                    "type": "string",
                    "default": "",
                    "description": "The name of the Bazel executable. This may be an absolute path, or a simple name that will be searched for on the system path. If empty, \"bazel\" on the system path will be used.",
                    "scope": "machine-overridable"
                },
                "bazel.buildifierExecutable": {
                    "type": "string",
                    "default": "",
                    "markdownDescription": "The name of the Buildifier executable. This may be an absolute path, or a simple name that will be searched for on the system path. Paths starting with `@` are interpreted as Bazel targets and are run via `bazel run`. If empty, \"buildifier\" on the system path will be used.\n\nBuildifier can be downloaded from https://github.com/bazelbuild/buildtools/releases.",
                    "scope": "machine-overridable"
                },
                "bazel.buildifierConfigJsonPath": {
                    "type": "string",
                    "default": "",
                    "markdownDescription": "The path of the Buildifier config json file, ex: `.buildifier.json`. This may be an absolute path, or a relative path within the workspace. If this option is unset, `buildifier` will automatically look for a `.buildifier.json` file in the workspace.",
                    "scope": "machine-overridable"
                },
                "bazel.buildifierFixOnFormat": {
                    "type": "boolean",
                    "default": false,
                    "description": "Whether to automatically apply lint fixes from buildifier when formatting a Bazel file."
                },
                "bazel.queriesShareServer": {
                    "type": "boolean",
                    "default": false,
                    "description": "Use the same Bazel server for queries and builds. By default, vscode-bazel uses a separate server for queries so that they can be executed in parallel with builds. You can enable this setting if running multiple Bazel servers has a negative performance impact on your system, but you may experience degraded performance in Visual Studio Code for operations that require queries."
                },
                "bazel.queryOutputBase": {
                    "type": "string",
                    "default": null,
                    "description": "If queriesShareServer is false, this sets the directory in which bazel will create its output_base directory. Defaults to $TMPDIR."
                },
                "bazel.enableCodeLens": {
                    "type": "boolean",
                    "default": false,
                    "markdownDescription": "Whether to add a CodeLens to `BUILD`/`BUILD.bazel` files to provide actions while browsing the file."
                },
                "bazel.pathsToIgnore": {
                    "type": "array",
                    "items": {
                        "type": "string"
                    },
                    "uniqueItems": true,
                    "default": [],
                    "description": "A list of Regexs that when matched cause paths not to be checked for being in a WORKSPACE. This impacts operations that require a workspace, like queries, but syntax highlighting and buildifier work regardless."
                },
                "bazel.commandLine.startupOptions": {
                    "type": "array",
                    "items": {
                        "type": "string"
                    },
                    "uniqueItems": true,
                    "default": [],
                    "markdownDescription": "A list of [Bazel startup options](https://docs.bazel.build/versions/master/command-line-reference.html#startup-options) to use when building, running tests, running queries, or cleaning. One option per entry, no shell escaping is needed."
                },
                "bazel.commandLine.commandArgs": {
                    "type": "array",
                    "items": {
                        "type": "string"
                    },
                    "uniqueItems": true,
                    "default": [],
                    "markdownDescription": "A list of Bazel command line options to use when building or running tests. From the [common options](https://docs.bazel.build/versions/master/command-line-reference.html#options-common-to-all-commands) and [build options](https://docs.bazel.build/versions/master/command-line-reference.html#build) (`test` honors all `build` options). One option per entry, no shell escaping is needed."
                },
                "bazel.commandLine.queryExpression": {
                    "type": "string",
                    "default": "...:*",
                    "description": "A [query language expression](https://bazel.build/query/language) which determines the packages displayed in the workspace tree and quick picker. The default inspects the entire workspace, but you could narrow it. For example: `//part/you/want/...:*`"
                },
                "bazel.lsp.enabled": {
                    "type": "boolean",
                    "default": false,
                    "description": "Enable the LSP (experimental)"
                },
                "bazel.lsp.command": {
                    "type": "string",
                    "default": "starlark",
                    "description": "The executable to launch for the LSP"
                },
                "bazel.lsp.args": {
                    "type": "array",
                    "items": {
                        "type": "string"
                    },
                    "default": [
                        "--lsp",
                        "--bazel"
                    ],
                    "description": "The arguments to pass to the LSP executable"
                }
            }
        },
        "debuggers": [
            {
                "type": "bazel-launch-build",
                "label": "Launch Bazel Build",
                "program": "./out/src/debug-adapter/client.js",
                "runtime": "node",
                "configurationAttributes": {
                    "launch": {
                        "properties": {
                            "args": {
                                "type": "array",
                                "description": "Target labels and other command line options passed to the 'bazel build' command.",
                                "default": []
                            },
                            "bazelCommand": {
                                "type": "string",
                                "description": "The Bazel command to execute (e.g., build, test, etc.). Defaults to \"build\".",
                                "default": "build"
                            },
                            "bazelExecutablePath": {
                                "type": "string",
                                "description": "The name of the Bazel executable. This may be an absolute path, or a simple name that will be searched for on the system path. If empty, \"bazel\" on the system path will be used.",
                                "default": ""
                            },
                            "cwd": {
                                "type": "string",
                                "description": "The working directory in which Bazel will be launched.",
                                "default": ""
                            },
                            "port": {
                                "type": "number",
                                "description": "The port number of the Bazel debug server.",
                                "default": 7300
                            },
                            "verbose": {
                                "type": "boolean",
                                "description": "Show verbose logs for the debugger.",
                                "default": false
                            }
                        },
                        "required": [
                            "args",
                            "cwd"
                        ]
                    }
                }
            }
        ],
        "grammars": [
            {
                "language": "starlark",
                "scopeName": "source.starlark",
                "path": "./syntaxes/starlark.tmLanguage.json"
            }
        ],
        "languages": [
            {
                "id": "starlark",
                "aliases": [
                    "Starlark",
                    "starlark",
                    "Bazel"
                ],
                "extensions": [
                    ".BUILD",
                    ".WORKSPACE",
                    ".bazel",
                    ".bzl",
                    ".bzlmod",
                    ".sky",
                    ".star"
                ],
                "filenames": [
                    "BUILD",
                    "WORKSPACE"
                ],
                "configuration": "./syntaxes/starlark.configuration.json"
            }
        ],
        "menus": {
            "commandPalette": [
                {
                    "command": "bazel.copyTargetToClipboard",
                    "when": "false"
                },
                {
                    "command": "bazel.buildTarget",
                    "when": "bazel.haveWorkspace"
                },
                {
                    "command": "bazel.buildTargetWithDebugging",
                    "when": "bazel.haveWorkspace"
                },
                {
                    "command": "bazel.buildAll",
                    "when": "bazel.haveWorkspace"
                },
                {
                    "command": "bazel.buildAllRecursive",
                    "when": "bazel.haveWorkspace"
                },
                {
                    "command": "bazel.runTarget",
                    "when": "bazel.haveWorkspace"
                },
                {
                    "command": "bazel.testTarget",
                    "when": "bazel.haveWorkspace"
                },
                {
                    "command": "bazel.testAll",
                    "when": "bazel.haveWorkspace"
                },
                {
                    "command": "bazel.testAllRecursive",
                    "when": "bazel.haveWorkspace"
                },
                {
                    "command": "bazel.clean",
                    "when": "bazel.haveWorkspace"
                }
            ],
            "view/item/context": [
                {
                    "command": "bazel.buildTarget",
                    "when": "view == bazelWorkspace && viewItem == rule",
                    "group": "build"
                },
                {
                    "command": "bazel.buildTarget",
                    "when": "view == bazelWorkspace && viewItem == testRule",
                    "group": "build"
                },
                {
                    "command": "bazel.buildTargetWithDebugging",
                    "when": "view == bazelWorkspace && viewItem == rule",
                    "group": "build"
                },
                {
                    "command": "bazel.buildTargetWithDebugging",
                    "when": "view == bazelWorkspace && viewItem == testRule",
                    "group": "build"
                },
                {
                    "command": "bazel.buildAll",
                    "when": "view == bazelWorkspace && viewItem == package",
                    "group": "build"
                },
                {
                    "command": "bazel.buildAllRecursive",
                    "when": "view == bazelWorkspace && viewItem == package",
                    "group": "build"
                },
                {
                    "command": "bazel.runTarget",
                    "when": "view == bazelWorkspace && viewItem == rule",
                    "group": "build"
                },
                {
                    "command": "bazel.testTarget",
                    "when": "view == bazelWorkspace && viewItem == testRule",
                    "group": "build"
                },
                {
                    "command": "bazel.testAll",
                    "when": "view == bazelWorkspace && viewItem == package",
                    "group": "build"
                },
                {
                    "command": "bazel.testAllRecursive",
                    "when": "view == bazelWorkspace && viewItem == package",
                    "group": "build"
                },
                {
                    "command": "bazel.copyTargetToClipboard",
                    "when": "view == bazelWorkspace && viewItem == rule",
                    "group": "build"
                },
                {
                    "command": "bazel.copyTargetToClipboard",
                    "when": "view == bazelWorkspace && viewItem == testRule",
                    "group": "build"
                }
            ],
            "view/title": [
                {
                    "command": "bazel.refreshBazelBuildTargets",
                    "when": "view == bazelWorkspace",
                    "group": "navigation"
                }
            ]
        },
        "taskDefinitions": [
            {
                "type": "bazel",
                "when": "shellExecutionSupported",
                "required": [
                    "command",
                    "targets"
                ],
                "properties": {
                    "command": {
                        "description": "The Bazel command to execute (\"build\" or \"test\").",
                        "type": "string",
                        "enum": [
                            "build",
                            "run",
                            "test",
                            "coverage",
                            "clean"
                        ]
                    },
                    "targets": {
                        "description": "The labels of the targets to build or test.",
                        "type": "array",
                        "items": {
                            "type": "string"
                        }
                    },
                    "options": {
                        "description": "Additional command line parameters to pass to Bazel.",
                        "type": "array",
                        "items": {
                            "type": "string"
                        }
                    }
                }
            }
        ],
        "views": {
            "explorer": [
                {
                    "id": "bazelWorkspace",
                    "name": "Bazel Build Targets",
                    "when": "bazel.haveWorkspace"
                }
            ]
        }
    },
    "scripts": {
        "check-lint": "eslint .",
        "compile": "./scripts/build.sh",
        "pretest": "./scripts/build.sh",
        "test": "vscode-test",
        "vscode:prepublish": "./scripts/build.sh",
        "watch": "./scripts/build.sh -watch"
    },
    "devDependencies": {
        "@types/mocha": "^10.0.6",
        "@types/node": "^16.11.7",
<<<<<<< HEAD
        "@types/vscode": "^1.88.0",
        "@types/which": "^3.0.3",
        "@typescript-eslint/eslint-plugin": "^7.5.0",
        "@typescript-eslint/parser": "^7.5.0",
        "@vscode/test-cli": "^0.0.9",
        "@vscode/test-electron": "^2.3.9",
        "eslint": "^8.57.0",
        "eslint-config-prettier": "^9.1.0",
        "eslint-plugin-jsdoc": "^48.2.2",
        "eslint-plugin-prefer-arrow": "^1.2.3",
        "mocha": "^10.4.0",
        "typescript": "^5.4.3"
=======
        "@types/vscode": "^1.85.0",
        "@types/which": "^3.0.3",
        "eslint": "^8.57.0",
        "eslint-config-prettier": "^9.1.0",
        "eslint-plugin-jsdoc": "^48.2.2",
        "typescript": "^5.4.4",
        "typescript-eslint": "^7.5.0"
>>>>>>> 43195c9c
    },
    "dependencies": {
        "protobufjs": "^6.8.0",
        "vscode-debugadapter": "^1.37.1",
        "vscode-debugprotocol": "^1.37.0",
        "vscode-languageclient": "^9.0.1",
        "vscode-uri": "^3.0.2",
        "which": "^4.0.0"
    }
}<|MERGE_RESOLUTION|>--- conflicted
+++ resolved
@@ -454,28 +454,16 @@
     "devDependencies": {
         "@types/mocha": "^10.0.6",
         "@types/node": "^16.11.7",
-<<<<<<< HEAD
         "@types/vscode": "^1.88.0",
         "@types/which": "^3.0.3",
-        "@typescript-eslint/eslint-plugin": "^7.5.0",
-        "@typescript-eslint/parser": "^7.5.0",
         "@vscode/test-cli": "^0.0.9",
         "@vscode/test-electron": "^2.3.9",
         "eslint": "^8.57.0",
         "eslint-config-prettier": "^9.1.0",
         "eslint-plugin-jsdoc": "^48.2.2",
-        "eslint-plugin-prefer-arrow": "^1.2.3",
         "mocha": "^10.4.0",
-        "typescript": "^5.4.3"
-=======
-        "@types/vscode": "^1.85.0",
-        "@types/which": "^3.0.3",
-        "eslint": "^8.57.0",
-        "eslint-config-prettier": "^9.1.0",
-        "eslint-plugin-jsdoc": "^48.2.2",
         "typescript": "^5.4.4",
         "typescript-eslint": "^7.5.0"
->>>>>>> 43195c9c
     },
     "dependencies": {
         "protobufjs": "^6.8.0",
