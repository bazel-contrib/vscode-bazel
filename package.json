{
    "name": "vscode-bazel",
    "displayName": "vscode-bazel",
    "description": "Bazel BUILD integration",
    "version": "0.2.0",
    "publisher": "BazelBuild",
    "license": "Apache-2.0",
    "repository": {
        "type": "git",
        "url": "https://github.com/bazelbuild/vscode-bazel.git"
    },
    "icon": "media/bazel-logo.png",
    "engines": {
        "vscode": "^1.30.0"
    },
    "categories": [
        "Programming Languages"
    ],
    "activationEvents": [
        "onLanguage:starlark",
        "onView:bazelWorkspace"
    ],
    "main": "./out/src/extension/extension",
    "contributes": {
        "breakpoints": [
            {
                "language": "starlark"
            }
        ],
        "commands": [
            {
                "category": "Bazel",
                "command": "bazel.buildTarget",
                "title": "Build Target"
            },
            {
                "category": "Bazel",
                "command": "bazel.buildTargetWithDebugging",
                "title": "Build Target with Starlark Debugger"
            },
            {
                "category": "Bazel",
                "command": "bazel.buildAll",
                "title": "Build Package"
            },
            {
                "category": "Bazel",
                "command": "bazel.buildAllRecursive",
                "title": "Build Package Recursively"
            },
            {
                "category": "Bazel",
                "command": "bazel.testTarget",
                "title": "Test Target"
            },
            {
                "category": "Bazel",
                "command": "bazel.testAll",
                "title": "Test Package"
            },
            {
                "category": "Bazel",
                "command": "bazel.testAllRecursive",
                "title": "Test Package Recursively"
            },
            {
                "category": "Bazel",
                "command": "bazel.clean",
                "title": "Clean"
            },
            {
                "category": "Bazel",
                "command": "bazel.refreshBazelBuildTargets",
                "title": "Refresh Bazel Build Targets",
                "icon": {
                    "dark": "./icons/refresh-dark.svg",
                    "light": "./icons/refresh-light.svg"
                }
            },
            {
                "category": "Bazel",
                "command": "bazel.showExtensionLog",
                "title": "Show Extension Log"
            },
            {
                "category": "Bazel",
                "command": "bazel.copyTargetToClipboard",
                "title": "Copy to Clipboard"
            }
        ],
        "configuration": {
            "type": "object",
            "title": "Bazel",
            "properties": {
                "bazel.executable": {
                    "type": "string",
                    "default": "",
                    "description": "The name of the Bazel executable. This may be an absolute path, or a simple name that will be searched for on the system path. If empty, \"bazel\" on the system path will be used."
                },
                "bazel.buildifierExecutable": {
                    "type": "string",
                    "default": "",
                    "markdownDescription": "The name of the Buildifier executable. This may be an absolute path, or a simple name that will be searched for on the system path. If empty, \"buildifier\" on the system path will be used.\n\nBuildifier can be downloaded from https://github.com/bazelbuild/buildtools/releases."
                },
                "bazel.buildifierFixOnFormat": {
                    "type": "boolean",
                    "default": false,
                    "description": "Whether to automatically apply lint fixes from buildifier when formatting a Bazel file."
                },
                "bazel.showExtensionLog": {
                    "type": "boolean",
                    "default": false,
                    "description": "Show the VSCode-Bazel output channel when the Bazel extension initializes."
                }
            }
        },
        "debuggers": [
            {
                "type": "bazel-launch-build",
                "label": "Launch Bazel Build",
                "program": "./out/src/debug-adapter/client.js",
                "runtime": "node",
                "configurationAttributes": {
                    "launch": {
                        "properties": {
                            "args": {
                                "type": "array",
                                "description": "Target labels and other command line options passed to the 'bazel build' command.",
                                "default": []
                            },
                            "bazelCommand": {
                                "type": "string",
                                "description": "The Bazel command to execute (e.g., build, test, etc.). Defaults to \"build\".",
                                "default": "build"
                            },
                            "bazelExecutablePath": {
                                "type": "string",
                                "description": "The name of the Bazel executable. This may be an absolute path, or a simple name that will be searched for on the system path. If empty, \"bazel\" on the system path will be used.",
                                "default": ""
                            },
                            "cwd": {
                                "type": "string",
                                "description": "The working directory in which Bazel will be launched.",
                                "default": ""
                            },
                            "port": {
                                "type": "number",
                                "description": "The port number of the Bazel debug server.",
                                "default": 7300
                            },
                            "verbose": {
                                "type": "boolean",
                                "description": "Show verbose logs for the debugger.",
                                "default": false
                            }
                        },
                        "required": [
                            "args",
                            "cwd"
                        ]
                    }
                }
            }
        ],
        "grammars": [
            {
                "language": "starlark",
                "scopeName": "source.starlark",
                "path": "./syntaxes/starlark.tmLanguage.json"
            }
        ],
        "languages": [
            {
                "id": "starlark",
                "aliases": [
                    "Starlark",
                    "starlark",
                    "Bazel"
                ],
                "extensions": [
                    ".BUILD",
                    ".WORKSPACE",
                    ".bzl",
                    ".sky"
                ],
                "filenames": [
                    "BUILD",
                    "BUILD.bazel",
                    "WORKSPACE",
                    "WORKSPACE.bazel"
                ],
                "configuration": "./syntaxes/starlark.configuration.json"
            }
        ],
        "menus": {
            "commandPalette": [
                {
                    "command": "bazel.copyTargetToClipboard",
                    "when": "false"
                }
            ],
            "view/item/context": [
                {
                    "command": "bazel.buildTarget",
                    "when": "view == bazelWorkspace && viewItem == rule",
                    "group": "build"
                },
                {
                    "command": "bazel.buildTarget",
                    "when": "view == bazelWorkspace && viewItem == testRule",
                    "group": "build"
                },
                {
                    "command": "bazel.buildTargetWithDebugging",
                    "when": "view == bazelWorkspace && viewItem == rule",
                    "group": "build"
                },
                {
                    "command": "bazel.buildTargetWithDebugging",
                    "when": "view == bazelWorkspace && viewItem == testRule",
                    "group": "build"
                },
                {
                    "command": "bazel.buildAll",
                    "when": "view == bazelWorkspace && viewItem == package",
                    "group": "build"
                },
                {
                    "command": "bazel.buildAllRecursive",
                    "when": "view == bazelWorkspace && viewItem == package",
                    "group": "build"
                },
                {
                    "command": "bazel.testTarget",
                    "when": "view == bazelWorkspace && viewItem == testRule",
                    "group": "build"
                },
                {
                    "command": "bazel.testAll",
                    "when": "view == bazelWorkspace && viewItem == package",
                    "group": "build"
                },
                {
                    "command": "bazel.testAllRecursive",
                    "when": "view == bazelWorkspace && viewItem == package",
                    "group": "build"
                },
                {
                    "command": "bazel.copyTargetToClipboard",
                    "when": "view == bazelWorkspace && viewItem == rule",
                    "group": "build"
                },
                {
                    "command": "bazel.copyTargetToClipboard",
                    "when": "view == bazelWorkspace && viewItem == testRule",
                    "group": "build"
                }
            ],
            "view/title": [
                {
                    "command": "bazel.refreshBazelBuildTargets",
                    "when": "view == bazelWorkspace",
                    "group": "navigation"
                }
            ]
        },
        "taskDefinitions": [
            {
                "type": "bazel",
                "required": [
                    "command",
                    "targets"
                ],
                "properties": {
                    "command": {
                        "type": "string",
                        "description": "The Bazel command to execute (\"build\" or \"test\")."
                    },
                    "targets": {
                        "type": "array",
                        "description": "The labels of the targets to build or test."
                    }
                }
            }
        ],
        "views": {
            "explorer": [
                {
                    "id": "bazelWorkspace",
                    "name": "Bazel Build Targets"
                }
            ]
        }
    },
    "scripts": {
        "check-lint": "tslint -t stylish 'src/**/*.ts' --exclude 'src/**/*.d.ts'",
        "compile": "./scripts/build.sh",
        "postinstall": "node ./node_modules/vscode/bin/install",
        "vscode:prepublish": "./scripts/build.sh",
        "watch": "./scripts/build.sh -watch"
    },
    "devDependencies": {
<<<<<<< HEAD
        "@types/node": "^6.0.40",
        "tslint": "^5.11.0",
        "typescript": "^3.0.0",
        "vscode": "^1.1.34"
=======
        "@types/node": "^6.14.6",
        "tslint": "^5.16.0",
        "typescript": "^3.4.5",
        "vscode": "^1.1.33"
>>>>>>> 4eeb5848
    },
    "dependencies": {
        "protobufjs": "^6.8.0",
        "vscode-debugadapter": "^1.34.0",
        "vscode-debugprotocol": "^1.34.0",
        "which": "^1.3.1"
    }
}<|MERGE_RESOLUTION|>--- conflicted
+++ resolved
@@ -300,17 +300,10 @@
         "watch": "./scripts/build.sh -watch"
     },
     "devDependencies": {
-<<<<<<< HEAD
-        "@types/node": "^6.0.40",
-        "tslint": "^5.11.0",
-        "typescript": "^3.0.0",
-        "vscode": "^1.1.34"
-=======
         "@types/node": "^6.14.6",
         "tslint": "^5.16.0",
         "typescript": "^3.4.5",
         "vscode": "^1.1.33"
->>>>>>> 4eeb5848
     },
     "dependencies": {
         "protobufjs": "^6.8.0",
