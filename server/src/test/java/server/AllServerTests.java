--- conflicted
+++ resolved
@@ -8,11 +8,8 @@
 import server.buildifier.BuildifierTest;
 import server.utils.DocumentTrackerTest;
 import server.utils.NullabilityTest;
-<<<<<<< HEAD
+import server.workspace.WorkspaceTest;
 import server.bazel.bazelWorkspaceAPI.*;
-=======
-import server.workspace.WorkspaceTest;
->>>>>>> 5916a65c
 
 // [TODO] 
 // Create an automated test runner so we don't have to explicitly define tests here.
@@ -24,10 +21,7 @@
         DocumentTrackerTest.class,
         NullabilityTest.class,
         BazelTest.class,
-<<<<<<< HEAD
+        WorkspaceTest.class
         APITests.class
-=======
-        WorkspaceTest.class
->>>>>>> 5916a65c
 })
 public class AllServerTests {}