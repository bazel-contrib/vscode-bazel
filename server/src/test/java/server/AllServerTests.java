package server;

import org.junit.runner.RunWith;
import org.junit.runners.Suite;
import org.junit.runners.Suite.SuiteClasses;

import server.bazel.cli.BazelTest;
import server.bazel.interp.LabelTest;
import server.buildifier.BuildifierTest;
import server.completion.CompletionProviderTest;
import server.utils.DocumentTrackerTest;
import server.formatting.FormattingProviderTest;
import server.utils.NullabilityTest;
import server.workspace.WorkspaceTest;
import server.bazel.bazelWorkspaceAPI.*;

// [TODO] 
// Create an automated test runner so we don't have to explicitly define tests here.
// https://stackoverflow.com/questions/46365464/how-to-run-all-tests-in-bazel-from-a-single-java-test-rule
@RunWith(Suite.class)
@SuiteClasses({
        BuildifierTest.class,
        DocumentTrackerTest.class,
        FormattingProviderTest.class,
        NullabilityTest.class,
        BazelTest.class,
        WorkspaceTest.class,
        APITests.class,
<<<<<<< HEAD
        CompletionProviderTest.class
=======
        LabelTest.class
>>>>>>> 507ba43b
})
public class AllServerTests {}<|MERGE_RESOLUTION|>--- conflicted
+++ resolved
@@ -26,10 +26,7 @@
         BazelTest.class,
         WorkspaceTest.class,
         APITests.class,
-<<<<<<< HEAD
-        CompletionProviderTest.class
-=======
+        CompletionProviderTest.class,
         LabelTest.class
->>>>>>> 507ba43b
 })
 public class AllServerTests {}