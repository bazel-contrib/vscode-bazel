load("@rules_java//java:defs.bzl", "java_library")

package(default_visibility = ["//visibility:public"])

java_library(
    name = "server",
    srcs = [
        "BazelLanguageServer.java",
        "BazelServices.java",
    ],
    deps = [
        "//server/src/main/java/server/buildifier",
        "//server/src/main/java/server/completion",
<<<<<<< HEAD
        "//server/src/main/java/server/formatting",
        "//server/src/main/java/server/highlighting",
        "//server/src/main/java/server/starlark",
=======
        "//server/src/main/java/server/diagnostics",
>>>>>>> 69763c43
        "//server/src/main/java/server/utils",
        "//server/src/main/java/server/workspace",
        "//third_party/java:gson",
        "//third_party/java:guava",
        "//third_party/java:log4j",
        "//third_party/java:lsp4j",
    ],
)<|MERGE_RESOLUTION|>--- conflicted
+++ resolved
@@ -11,13 +11,10 @@
     deps = [
         "//server/src/main/java/server/buildifier",
         "//server/src/main/java/server/completion",
-<<<<<<< HEAD
+        "//server/src/main/java/server/diagnostics",
         "//server/src/main/java/server/formatting",
         "//server/src/main/java/server/highlighting",
         "//server/src/main/java/server/starlark",
-=======
-        "//server/src/main/java/server/diagnostics",
->>>>>>> 69763c43
         "//server/src/main/java/server/utils",
         "//server/src/main/java/server/workspace",
         "//third_party/java:gson",
