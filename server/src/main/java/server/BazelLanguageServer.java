--- conflicted
+++ resolved
@@ -12,10 +12,7 @@
 import server.workspace.ProjectFolder;
 import server.workspace.Workspace;
 
-<<<<<<< HEAD
-=======
 import java.util.Arrays;
->>>>>>> d41075d0
 import java.util.concurrent.CompletableFuture;
 
 public class BazelLanguageServer implements LanguageServer, LanguageClientAware {
@@ -44,16 +41,10 @@
 
         // Initialize the workspace root folder.
         {
-<<<<<<< HEAD
             final ProjectFolder folder = ProjectFolder.fromURI(params.getRootUri());
             Workspace.getInstance().setRootFolder(folder);
-=======
-            UpdateRootFolderArgs rootFolderArgs = new UpdateRootFolderArgs();
-            rootFolderArgs.setRootFolder(ProjectFolder.fromURI(params.getRootUri()));
-            Workspace.getInstance().updateRootFolder(rootFolderArgs);
 
             logger.info(String.format("Declared root folder: \"%s\"", Workspace.getInstance().getRootFolder()));
->>>>>>> d41075d0
         }
 
         // Specify capabilities for the server.
