package server;

import org.apache.logging.log4j.LogManager;
import org.apache.logging.log4j.Logger;
import org.eclipse.lsp4j.*;
import org.eclipse.lsp4j.jsonrpc.Launcher;
import org.eclipse.lsp4j.services.*;
import server.workspace.ProjectFolder;
import server.workspace.Workspace;

import java.util.Arrays;
import java.util.concurrent.CompletableFuture;

public class BazelLanguageServer implements LanguageServer, LanguageClientAware {
    private static final int EXIT_SUCCESS = 0;
    private static final Logger logger = LogManager.getLogger(BazelLanguageServer.class);

    public static void main(String[] args) {
        final BazelLanguageServer server = new BazelLanguageServer();
        final Launcher<LanguageClient> launcher = Launcher.createLauncher(server, LanguageClient.class,
                System.in, System.out);

        logger.info("Launching server...");
        server.connect(launcher.getRemoteProxy());
        launcher.startListening();
    }

    private BazelServices bazelServices;

    public BazelLanguageServer() {
        bazelServices = new BazelServices();
    }

    @Override
    public CompletableFuture<InitializeResult> initialize(InitializeParams params) {
<<<<<<< HEAD
=======
        logger.info(String.format("Starting up bazel language server with params:\n\"%s\"", params));
>>>>>>> 507ba43b

        initializeWorkspaceRoot(params);
        Workspace.getInstance().initializeWorkspace();

        return CompletableFuture.completedFuture(specifyServerCapabilities());
    }

    private InitializeResult specifyServerCapabilities() {
        ServerCapabilities serverCapabilities = new ServerCapabilities();

        serverCapabilities.setTextDocumentSync(TextDocumentSyncKind.Full);
        serverCapabilities.setCompletionProvider(new CompletionOptions(true, Arrays.asList(":", "/")));
        serverCapabilities.setDocumentFormattingProvider(true);
        logger.info("Server capabilities set, especially the formatting provider.");

<<<<<<< HEAD
=======
        logger.info(String.format("Declared server capabilities: \"%s\"", serverCapabilities));
>>>>>>> 507ba43b
        return new InitializeResult(serverCapabilities);
    }

            
    private void initializeWorkspaceRoot(InitializeParams params) {
        final ProjectFolder folder = ProjectFolder.fromURI(params.getRootUri());
        Workspace.getInstance().setRootFolder(folder);

        logger.info(String.format("Declared root folder: \"%s\"", Workspace.getInstance().getRootFolder()));
    }

    @Override
    public CompletableFuture<Object> shutdown() {
        return CompletableFuture.completedFuture(new Object());
    }

    @Override
    public void exit() {
        System.exit(EXIT_SUCCESS);
    }

    @Override
    public TextDocumentService getTextDocumentService() {
        return bazelServices;
    }

    @Override
    public WorkspaceService getWorkspaceService() {
        return bazelServices;
    }

    @Override
    public void connect(LanguageClient client) {
        bazelServices.connect(client);
    }
}<|MERGE_RESOLUTION|>--- conflicted
+++ resolved
@@ -33,10 +33,7 @@
 
     @Override
     public CompletableFuture<InitializeResult> initialize(InitializeParams params) {
-<<<<<<< HEAD
-=======
-        logger.info(String.format("Starting up bazel language server with params:\n\"%s\"", params));
->>>>>>> 507ba43b
+    logger.info(String.format("Starting up bazel language server with params:\n\"%s\"", params));
 
         initializeWorkspaceRoot(params);
         Workspace.getInstance().initializeWorkspace();
@@ -52,10 +49,8 @@
         serverCapabilities.setDocumentFormattingProvider(true);
         logger.info("Server capabilities set, especially the formatting provider.");
 
-<<<<<<< HEAD
-=======
         logger.info(String.format("Declared server capabilities: \"%s\"", serverCapabilities));
->>>>>>> 507ba43b
+      
         return new InitializeResult(serverCapabilities);
     }
 
