package server.bazel.tree;

import java.nio.file.Path;
import java.util.Objects;

public class BuildTarget {
    private Path path;
    private String label;
    private String kind;

    public BuildTarget(Path path, String label, String kind) {
        this.path = path;
        this.label = label;
        this.kind = kind;
    }

    public Path getPath() {
        return path;
    }

    public String getLabel() {
        return label;
    }

    public String getKind() {
        return kind;
    }

    public String getPathWithTarget() {
        return String.format("%s:%s", path.toString(), label);
    }

    @Override
<<<<<<< HEAD
    public int hashCode() {
        return Objects.hash(kind, label, path);
    }
    @Override
    public boolean equals(Object o) {
        if( o == this){
            return true;
        }else if (!(o instanceof BuildTarget)) {
            return false;
        }

        BuildTarget c = (BuildTarget) o;
        return getPath().toString().equals(c.getPath().toString())
                && getKind().equals(c.getKind())
                && getLabel().equals(c.getLabel());
=======
    public String toString() {
        return "BuildTarget{" +
                "path=" + path +
                ", label='" + label + '\'' +
                ", kind='" + kind + '\'' +
                '}';
>>>>>>> 5916a65c
    }
}<|MERGE_RESOLUTION|>--- conflicted
+++ resolved
@@ -31,7 +31,6 @@
     }
 
     @Override
-<<<<<<< HEAD
     public int hashCode() {
         return Objects.hash(kind, label, path);
     }
@@ -47,13 +46,14 @@
         return getPath().toString().equals(c.getPath().toString())
                 && getKind().equals(c.getKind())
                 && getLabel().equals(c.getLabel());
-=======
+    }
+
+    @Override
     public String toString() {
         return "BuildTarget{" +
                 "path=" + path +
                 ", label='" + label + '\'' +
                 ", kind='" + kind + '\'' +
                 '}';
->>>>>>> 5916a65c
     }
 }