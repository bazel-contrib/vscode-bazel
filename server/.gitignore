--- conflicted
+++ resolved
@@ -5,8 +5,6 @@
 
 # Ignore Gradle build output directory
 build
-<<<<<<< HEAD
-=======
 
 # Ignore Eclipse files
 .settings
@@ -14,5 +12,4 @@
 .project
 
 # Ignore misc build files
-bin
->>>>>>> 2fce8f86
+bin