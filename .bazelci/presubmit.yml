---
tasks:
  ubuntu2004:
    shell_commands:
      # Install Node.js and NPM
      # https://github.com/nodesource/distributions#installation-instructions
      - |
        sudo apt-get update
        sudo apt-get install -y ca-certificates curl gnupg
        sudo mkdir -p /etc/apt/keyrings
        curl -fsSL https://deb.nodesource.com/gpgkey/nodesource-repo.gpg.key | sudo gpg --dearmor -o /etc/apt/keyrings/nodesource.gpg
        NODE_MAJOR=20
        echo "deb [signed-by=/etc/apt/keyrings/nodesource.gpg] https://deb.nodesource.com/node_$NODE_MAJOR.x nodistro main" | sudo tee /etc/apt/sources.list.d/nodesource.list
        sudo apt-get update
        sudo apt-get install nodejs -y
      # Required for vscode-test
      - sudo apt install -y libasound2 libgbm1 libgtk-3-0 libnss3 xvfb
      # Install node_modules and then compile and check the code for lint
      # errors.
      - npm ci
      - npm run compile
      - npm run check-lint
<<<<<<< HEAD
      - xvfb-run -a npm run test
      # TODO(allevato): Add a prettier check to verify that *.ts files don't
      # differ from their prettier output. We need `prettier-tslint` so that
      # prettier will obey our tslint config, but it doesn't support
      # Typescript 3 yet.
      # (https://github.com/azz/prettier-tslint/issues/18)
=======
      - npm run format-check
>>>>>>> 8235b634
    build_targets:
      - "//:dummy_target_for_ci"<|MERGE_RESOLUTION|>--- conflicted
+++ resolved
@@ -20,15 +20,7 @@
       - npm ci
       - npm run compile
       - npm run check-lint
-<<<<<<< HEAD
+      - npm run format-check
       - xvfb-run -a npm run test
-      # TODO(allevato): Add a prettier check to verify that *.ts files don't
-      # differ from their prettier output. We need `prettier-tslint` so that
-      # prettier will obey our tslint config, but it doesn't support
-      # Typescript 3 yet.
-      # (https://github.com/azz/prettier-tslint/issues/18)
-=======
-      - npm run format-check
->>>>>>> 8235b634
     build_targets:
       - "//:dummy_target_for_ci"