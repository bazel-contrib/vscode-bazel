--- conflicted
+++ resolved
@@ -32,11 +32,8 @@
   checkBuildifierIsAvailable,
 } from "../buildifier";
 import { BazelBuildCodeLensProvider } from "../codelens";
-<<<<<<< HEAD
+import { BazelCompletionItemProvider } from "../completion-provider";
 import { BazelGotoDefinitionProvider } from "../definition/bazel_goto_definition_provider";
-=======
-import { BazelCompletionItemProvider } from "../completion-provider";
->>>>>>> 582cb0c0
 import { BazelTargetSymbolProvider } from "../symbols";
 import { BazelWorkspaceTreeProvider } from "../workspace-tree";
 import { getDefaultBazelExecutablePath } from "./configuration";
@@ -193,14 +190,9 @@
     }
     return;
   }
-<<<<<<< HEAD
-  const bazelConfigCmdLine =
-    vscode.workspace.getConfiguration("bazel.commandLine");
-=======
   const bazelConfigCmdLine = vscode.workspace.getConfiguration(
     "bazel.commandLine",
   );
->>>>>>> 582cb0c0
   const startupOptions = bazelConfigCmdLine.get<string[]>("startupOptions");
   const commandArgs = bazelConfigCmdLine.get<string[]>("commandArgs");
 
